--- conflicted
+++ resolved
@@ -151,13 +151,10 @@
     }
     // Store in cookie
     setAuthToken(tokens.accessToken);
-<<<<<<< HEAD
-    localStorage.setItem("token", tokens.accessToken);
-=======
     // Also store in localStorage as backup
     const tokensString = JSON.stringify(tokens);
     setItem('auth-tokens', tokensString);
->>>>>>> 61d467f8
+    localStorage.setItem("token", tokens.accessToken);
     this.scheduleTokenRefresh();
   }
 
@@ -171,11 +168,7 @@
     removeItem('auth-tokens');
   }
 
-<<<<<<< HEAD
   static async refreshTokens(): Promise<boolean> {
-=======
-  public static async refreshTokens(): Promise<boolean> {
->>>>>>> 61d467f8
     try {
       const response = await AuthAPI.refreshTokens();
       if (response.success && response.data && response.data.tokens) {
