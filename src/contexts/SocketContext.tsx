--- conflicted
+++ resolved
@@ -8,11 +8,7 @@
 import { getAuthToken } from "@/utils/cookie";
 
 interface SocketContextType {
-<<<<<<< HEAD
   socket: Socket | null;
-=======
-  socket: SocketType;
->>>>>>> 009194f1
   connected: boolean;
   connectionError: string | null;
 }
