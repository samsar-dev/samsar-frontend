import React, { useState, useEffect } from "react";
import { useNavigate, useParams } from "react-router-dom";
import { useTranslation } from "react-i18next";
import type { Listing, Location, ListingUpdateInput } from "@/types/listings";
import { ListingStatus } from "@/types/enums";
import { listingsAPI } from "@/api/listings.api";
<<<<<<< HEAD
import FormField, {
  FormFieldProps,
} from "@/components/listings/create/common/FormField";
=======
>>>>>>> 63f63632
import { Button } from "@/components/ui/Button";
import LoadingSpinner from "@/components/ui/LoadingSpinner";
import { toast } from "react-hot-toast";
import { FaArrowLeft, FaSave, FaCar, FaHome, FaInfo, FaTools, FaHistory, FaShieldAlt } from "react-icons/fa";
import ListingCard from "@/components/listings/details/ListingCard";
import { useAuth } from "@/contexts/AuthContext";
<<<<<<< HEAD
import {
  listingsAdvancedFieldSchema,
  SECTION_CONFIG,
  SectionId,
} from "../create/advanced/listingsAdvancedFieldSchema";
import { getIconComponent } from "../create/steps/AdvancedDetailsForm";
import { set } from "lodash";
import ColorPickerField from "../forms/ColorPickerField";
=======
import { listingsAdvancedFieldSchema, SECTION_CONFIG, SectionId } from "@/components/listings/create/advanced/listingsAdvancedFieldSchema";
import { set } from "lodash";
import ColorPickerField from "@/components/listings/forms/ColorPickerField";
import FormField, {
  FormFieldProps,
} from "@/components/listings/create/common/FormField";
>>>>>>> 63f63632

interface EditFormData {
  title: string;
  description: string;
  price: number;
  location: Location;
  details: {
    vehicles?: Record<string, any>;
    realEstate?: Record<string, any>;
  };
}

const getIconComponent = (iconName: string) => {
  const iconMap: { [key: string]: React.ComponentType } = {
    car: FaCar,
    home: FaHome,
    info: FaInfo,
    tools: FaTools,
    history: FaHistory,
    shield: FaShieldAlt,
  };
  return iconMap[iconName] || FaInfo;
};

const EditListing: React.FC = () => {
  const { t } = useTranslation();
  const { id } = useParams<{ id: string }>();
  const navigate = useNavigate();
  const { isAuthenticated, isLoading: isAuthLoading } = useAuth();
  const [loading, setLoading] = useState(true);
  const [saving, setSaving] = useState(false);
  const [isVehicle, setIsVehicle] = useState(true);
  const [listing, setListing] = useState<Listing | null>(null);
  const [formData, setFormData] = useState<EditFormData>({
    title: "",
    description: "",
    price: 0,
    location: {
      address: "",
      city: "",
      state: "",
      country: "",
      postalCode: "",
    },
    details: {
      vehicles: {},
      realEstate: {},
    },
  });

  const advancedSchema =
    listingsAdvancedFieldSchema[
      isVehicle
        ? formData.details?.vehicles?.vehicleType
        : formData.details?.realEstate?.propertyType
    ] || [];

  // Get unique sections from the schema and sort them according to SECTION_CONFIG
  const advancedDetail = Array.from(
    new Set(advancedSchema.map((field) => field.section))
  )
    .filter((sectionId): sectionId is SectionId => sectionId in SECTION_CONFIG)
    .map((sectionId) => ({
      id: sectionId,
      title: SECTION_CONFIG[sectionId].label || "",
      icon: getIconComponent(SECTION_CONFIG[sectionId].icon),
      order: SECTION_CONFIG[sectionId].order,
      fields: advancedSchema.filter((field) => field.section === sectionId),
    }))
    .sort((a, b) => a.order - b.order);

  const advancedDetailFiels = advancedDetail[0]?.fields;

  useEffect(() => {
    // Redirect if not authenticated after auth is initialized
    if (!isAuthLoading && !isAuthenticated) {
      toast.error(t("auth.requiresLogin"));
      navigate("/auth/login", { state: { from: `/listings/${id}/edit` } });
      return;
    }

    // Only fetch if authenticated and we have an ID
    if (isAuthenticated && id) {
      const fetchListing = async () => {
        try {
          setLoading(true);
          const response = await listingsAPI.getListing(id);
          if (response.success && response.data) {
            setListing(response.data);
            // Parse the location string into components
            const locationParts = response.data.location.split(", ");
            const [city = "", state = "", country = ""] = locationParts;
            setFormData({
              title: response.data.title,
              description: response.data.description,
              price: response.data.price,
              location: {
                address: response.data.location,
                city,
                state,
                country,
                postalCode: "",
              },
              details: {
                vehicles: response.data.details?.vehicles,
                realEstate: response.data.details?.realEstate,
              },
            });
            setIsVehicle(response.data.details?.vehicles ? true : false);
          }
        } catch (error) {
          console.error("Error fetching listing:", error);
          toast.error(t("errors.fetchFailed"));
          navigate("/profile/listings");
        } finally {
          setLoading(false);
        }
      };

      fetchListing();
    }
  }, [id, isAuthenticated, isAuthLoading, t, navigate]);

  const handleSubmit = async (e: React.FormEvent) => {
    e.preventDefault();
    if (!id || !listing) return;

    try {
      setSaving(true);
      const updateData: ListingUpdateInput = {
        title: formData.title,
        description: formData.description,
        price: formData.price,
        category: listing.category,
        location: `${formData.location.city}, ${formData.location.state}, ${formData.location.country}`,
        details: {
          vehicles: isVehicle ? {
            ...formData.details.vehicles,
            // Remove engineSize as it's not in the Prisma schema
            engineSize: undefined
          } : undefined,
          realEstate: !isVehicle ? formData.details.realEstate : undefined
        },
        status: listing.status,
      };

      const formDataObj = new FormData();

<<<<<<< HEAD
=======
      // Add existing images if present
>>>>>>> 63f63632
      if (listing.images) {
        formDataObj.append("existingImages", JSON.stringify(listing.images));
      }

      // Convert the updateData object to FormData, handling nested objects
      Object.entries(updateData).forEach(([key, value]) => {
<<<<<<< HEAD
        formDataObj.append(
          key,
          typeof value === "object" ? JSON.stringify(value) : String(value)
        );
=======
        if (key === 'details') {
          formDataObj.append(key, JSON.stringify(value));
        } else {
          formDataObj.append(
            key,
            typeof value === "object" ? JSON.stringify(value) : String(value)
          );
        }
>>>>>>> 63f63632
      });

      const response = await listingsAPI.updateListing(id, formDataObj);
      if (response.success) {
        toast.success(t("listings.updateSuccess"));
        navigate("/profile/listings");
      } else {
        const errorMessage = response.error || t("listings.updateFailed");
        console.error("Update failed:", errorMessage);
        toast.error(errorMessage);
      }
    } catch (error: any) {
      console.error("Error updating listing:", error);
      const errorMessage =
        error.response?.data?.error?.message ||
        error.response?.data?.error ||
        error.message ||
        t("listings.updateFailed");
      toast.error(errorMessage);
    } finally {
      setSaving(false);
    }
  };

  const handleDelete = async (id: string) => {
    try {
      const response = await listingsAPI.deleteListing(id);
      if (response.success) {
        toast.success(t("listings.deleteSuccess"));
        navigate("/profile/listings");
      } else {
        toast.error(t("listings.deleteFailed"));
      }
    } catch (error) {
      console.error("Error deleting listing:", error);
      toast.error(t("listings.deleteFailed"));
    }
  };

  const handleInputChange = (
    field: string,
    value: string | number | boolean | string[]
  ) => {
    // const isVehicle = formData.details?.vehicles ? true : false;
    setFormData((prevForm) => {
      const detailsKey = isVehicle ? "vehicles" : "realEstate";
      return {
        ...prevForm,
        details: {
          ...prevForm.details,
          [detailsKey]: {
            ...prevForm.details[detailsKey],
            [field]: value.toString(),
          },
        },
      };
    });
    console.log(formData);
  };

  if (isAuthLoading || loading) {
    return (
      <div className="flex justify-center items-center min-h-screen">
        <LoadingSpinner />
      </div>
    );
  }

  if (!listing) {
    return (
      <div className="text-center py-8">
        <h2 className="text-2xl font-bold text-gray-800">
          {t("listings.notFound")}
        </h2>
      </div>
    );
  }

  return (
    <div className="container mx-auto px-4 py-8">
      <div className="max-w-2xl mx-auto">
        <div className="flex items-center justify-between mb-6">
          <h1 className="text-2xl font-bold text-gray-900 dark:text-white">
            {t("listings.editListing")}
          </h1>
          <Button
            variant="outline"
            onClick={() => navigate("/profile/listings")}
            className="flex items-center gap-2"
          >
            <FaArrowLeft /> {t("common.back")}
          </Button>
        </div>

        <div className="mb-6">
          <ListingCard
            listing={{
              ...listing,
              vehicleDetails: listing.details?.vehicles,
              realEstateDetails: listing.details?.realEstate,
            }}
            editable={true}
            deletable={true}
            showActions={true}
            showPrice={true}
            showLocation={true}
            onDelete={handleDelete}
          />
        </div>

        <form onSubmit={handleSubmit} className="space-y-6">
          <div className="bg-white dark:bg-gray-800 rounded-lg shadow p-6 space-y-6">
            <h1 className="text-2xl font-bold text-gray-900 dark:text-white">
              Basic Details
            </h1>
            <FormField
              label={t("listings.title")}
              name="title"
              type="text"
              value={formData.title}
              onChange={(value) =>
                setFormData({ ...formData, title: value as string })
              }
              required
            />

            <FormField
              label={t("listings.description")}
              name="description"
              type="textarea"
              value={formData.description}
              onChange={(value) =>
                setFormData({ ...formData, description: value as string })
              }
              required
            />

            <FormField
              label={t("listings.price")}
              name="price"
              type="number"
              value={formData.price.toString()}
              onChange={(value) =>
                setFormData({
                  ...formData,
                  price: parseFloat(value as string) || 0,
                })
              }
              required
            />

            <div className="space-y-4">
              <h3 className="text-lg font-semibold">
                {t("listings.location")}
              </h3>
              <div className="grid grid-cols-1 md:grid-cols-2 gap-4">
                <FormField
                  label={t("listings.city")}
                  name="city"
                  type="text"
                  value={formData.location.city}
                  onChange={(value) =>
                    setFormData({
                      ...formData,
                      location: { ...formData.location, city: value as string },
                    })
                  }
                  required
                />

                <FormField
                  label={t("listings.state")}
                  name="state"
                  type="text"
                  value={formData.location.state}
                  onChange={(value) =>
                    setFormData({
                      ...formData,
                      location: {
                        ...formData.location,
                        state: value as string,
                      },
                    })
                  }
                  required
                />

                <FormField
                  label={t("listings.country")}
                  name="country"
                  type="text"
                  value={formData.location.country}
                  onChange={(value) =>
                    setFormData({
                      ...formData,
                      location: {
                        ...formData.location,
                        country: value as string,
                      },
                    })
                  }
                  required
                />
              </div>
            </div>
          </div>

          <div className="bg-white dark:bg-gray-800 rounded-lg shadow p-6 space-y-6">
            <h1 className="text-2xl font-bold text-gray-900 dark:text-white">
              Advanced Details
            </h1>

            <div className="space-y-4">
              <div className="grid grid-cols-1 md:grid-cols-2 gap-x-4 gap-y-6">
                {advancedDetailFiels.map((field) => {
                  const currentValue = isVehicle
                    ? formData.details?.vehicles?.[field.name]
                    : formData.details?.realEstate?.[field.name];

                  if (field.type === "colorpicker") {
                    return (
                      <ColorPickerField
                        key={field.name}
                        label={field.label}
                        value={(currentValue as string) || "#000000"}
                        onChange={(value) =>
                          handleInputChange(field.name, value)
                        }
                        required={field.required}
                      />
                    );
                  }
                  return (
                    <FormField
                      label={field.label}
                      name={field.name}
                      type={field.type as FormFieldProps["type"]}
                      value={
                        formData.details?.vehicles
                          ? formData.details?.vehicles?.[field.name]
                          : formData.details?.realEstate?.[field.name]
                      }
                      options={field.options?.map((key) => ({
                        value: key,
                        label: key,
                      }))}
                      onChange={(value) => handleInputChange(field.name, value)}
                      required
                    />
                  );
                })}
              </div>
            </div>
          </div>

          <div className="flex justify-end gap-4">
            <Button
              type="button"
              variant="outline"
              onClick={() => navigate("/profile/listings")}
              disabled={saving}
            >
              {t("common.cancel")}
            </Button>
            <Button
              type="submit"
              disabled={saving}
              className="flex items-center gap-2"
            >
              <FaSave />
              {saving ? t("common.saving") : t("common.save")}
            </Button>
          </div>
        </form>
      </div>
    </div>
  );
};

export default EditListing;<|MERGE_RESOLUTION|>--- conflicted
+++ resolved
@@ -4,35 +4,18 @@
 import type { Listing, Location, ListingUpdateInput } from "@/types/listings";
 import { ListingStatus } from "@/types/enums";
 import { listingsAPI } from "@/api/listings.api";
-<<<<<<< HEAD
-import FormField, {
-  FormFieldProps,
-} from "@/components/listings/create/common/FormField";
-=======
->>>>>>> 63f63632
 import { Button } from "@/components/ui/Button";
 import LoadingSpinner from "@/components/ui/LoadingSpinner";
 import { toast } from "react-hot-toast";
 import { FaArrowLeft, FaSave, FaCar, FaHome, FaInfo, FaTools, FaHistory, FaShieldAlt } from "react-icons/fa";
 import ListingCard from "@/components/listings/details/ListingCard";
 import { useAuth } from "@/contexts/AuthContext";
-<<<<<<< HEAD
-import {
-  listingsAdvancedFieldSchema,
-  SECTION_CONFIG,
-  SectionId,
-} from "../create/advanced/listingsAdvancedFieldSchema";
-import { getIconComponent } from "../create/steps/AdvancedDetailsForm";
-import { set } from "lodash";
-import ColorPickerField from "../forms/ColorPickerField";
-=======
 import { listingsAdvancedFieldSchema, SECTION_CONFIG, SectionId } from "@/components/listings/create/advanced/listingsAdvancedFieldSchema";
 import { set } from "lodash";
 import ColorPickerField from "@/components/listings/forms/ColorPickerField";
 import FormField, {
   FormFieldProps,
 } from "@/components/listings/create/common/FormField";
->>>>>>> 63f63632
 
 interface EditFormData {
   title: string;
@@ -181,22 +164,13 @@
 
       const formDataObj = new FormData();
 
-<<<<<<< HEAD
-=======
       // Add existing images if present
->>>>>>> 63f63632
       if (listing.images) {
         formDataObj.append("existingImages", JSON.stringify(listing.images));
       }
 
       // Convert the updateData object to FormData, handling nested objects
       Object.entries(updateData).forEach(([key, value]) => {
-<<<<<<< HEAD
-        formDataObj.append(
-          key,
-          typeof value === "object" ? JSON.stringify(value) : String(value)
-        );
-=======
         if (key === 'details') {
           formDataObj.append(key, JSON.stringify(value));
         } else {
@@ -205,7 +179,6 @@
             typeof value === "object" ? JSON.stringify(value) : String(value)
           );
         }
->>>>>>> 63f63632
       });
 
       const response = await listingsAPI.updateListing(id, formDataObj);
