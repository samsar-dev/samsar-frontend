import React, { useState, useEffect } from "react";
import PreloadImages from '@/components/common/PreloadImages';
import ResponsiveImage from '@/components/common/ResponsiveImage';
import { motion, AnimatePresence } from "framer-motion";
import { FaChevronLeft, FaChevronRight, FaTimes } from "react-icons/fa";

// Updated type to handle different image formats
type ImageType = string | File | { url: string };

interface ImageGalleryProps {
  images?: ImageType[];
}

const ImageGallery: React.FC<ImageGalleryProps> = ({ images = [] }) => {
  const [selectedImage, setSelectedImage] = useState<number | null>(null);

  // Simplified image URL extraction
  const imageUrls = React.useMemo(() => {
    return images
      .map((image) => {
        if (typeof image === "string") return image;
        if (image instanceof File) return URL.createObjectURL(image);
        if (image && typeof image === "object" && "url" in image) return image.url;
        return "";
      })
      .filter(Boolean);
  }, [images]);

  useEffect(() => {
    // Clean up object URLs to prevent memory leaks
    return () => {
      imageUrls.forEach((url) => {
        if (url.startsWith('blob:')) URL.revokeObjectURL(url);
      });
    };
  }, [imageUrls]);

  useEffect(() => {
    if (selectedImage !== null && selectedImage >= imageUrls.length) {
      setSelectedImage(null);
    }
  }, [imageUrls.length, selectedImage]);

  const handlePrevious = () => {
    setSelectedImage((current) =>
      current === null || current === 0 ? imageUrls.length - 1 : current - 1
    );
  };

  const handleNext = () => {
    setSelectedImage((current) =>
      current === null || current === imageUrls.length - 1 ? 0 : current + 1
    );
  };

  const handleClose = () => {
    setSelectedImage(null);
  };

  // Preload the first image for LCP
  const firstImage = imageUrls[0];

  return (
<<<<<<< HEAD
    <div className="w-full flex flex-col items-center">
      {/* Main Image */}
      <div
        className="w-full rounded-2xl overflow-hidden shadow-md bg-gray-100 dark:bg-gray-900 flex items-center justify-center"
        style={{ minHeight: 350, maxHeight: 450 }}
      >
        <img
          src={imageUrls[selectedImage !== null ? selectedImage : 0]}
          alt={`Main Image`}
          className="object-contain w-full h-[350px] md:h-[450px] hover:scale-110 transition-all duration-300 cursor-pointer"
          onError={(e) => {
            e.currentTarget.src = "/placeholder.jpg";
            e.currentTarget.onerror = null;
          }}
        />
      </div>
      {/* Thumbnails Carousel */}
      {imageUrls.length > 1 && (
        <div className="mt-4 flex gap-2 overflow-x-auto w-full justify-center scrollbar-thin scrollbar-thumb-gray-300 scrollbar-track-transparent">
          {imageUrls.map((url, idx) => (
            <button
              key={idx}
              className={`border-2 ${selectedImage === idx ? "border-blue-500" : "border-transparent"} rounded-lg focus:outline-none transition-shadow duration-200 bg-white dark:bg-gray-800 flex-shrink-0`}
              style={{ width: 72, height: 72 }}
              onClick={() => setSelectedImage(idx)}
              tabIndex={0}
            >
              <img
                src={url}
                alt={`Thumbnail ${idx + 1}`}
                className="object-cover w-full h-full rounded-lg"
                onError={(e) => {
                  e.currentTarget.src = "/placeholder.jpg";
                  e.currentTarget.onerror = null;
                }}
              />
            </button>
          ))}
=======
    <>
      {firstImage && <PreloadImages imageUrls={[firstImage]} />}
      <div className="w-full flex flex-col items-center">
        {/* Main Image */}
        <div className="w-full rounded-2xl overflow-hidden shadow-md bg-gray-100 dark:bg-gray-900 flex items-center justify-center" style={{ minHeight: 350, maxHeight: 450 }}>
          {imageUrls.length > 0 && (
            <ResponsiveImage
              src={imageUrls[selectedImage ?? 0]}
              alt={`Gallery image ${selectedImage ?? 0}`}
              className="object-contain max-h-[400px] w-auto h-auto"
              sizes="(max-width: 640px) 100vw, (max-width: 1024px) 50vw, 33vw"
              priority={true}
            />
          )}
>>>>>>> aff4c10e
        </div>

        {/* Thumbnails Carousel */}
        {imageUrls.length > 1 && (
          <div className="mt-4 flex gap-2 overflow-x-auto w-full justify-center scrollbar-thin scrollbar-thumb-gray-300 scrollbar-track-transparent">
            {imageUrls.map((url, idx) => (
              <button
                key={idx}
                className={`border-2 ${selectedImage === idx ? 'border-blue-500' : 'border-transparent'} rounded-lg focus:outline-none transition-shadow duration-200 bg-white dark:bg-gray-800 flex-shrink-0`}
                style={{ width: 72, height: 72 }}
                onClick={() => setSelectedImage(idx)}
                tabIndex={0}
              >
                <img
                  src={url}
                  alt={`Thumbnail ${idx + 1}`}
                  className="object-cover w-full h-full rounded-lg"
                  onError={(e) => {
                    e.currentTarget.src = "/placeholder.jpg";
                    e.currentTarget.onerror = null;
                  }}
                />
              </button>
            ))}
          </div>
        )}

        {/* Fullscreen Modal */}
        <AnimatePresence>
          {selectedImage !== null && (
            <motion.div
              initial={{ opacity: 0 }}
              animate={{ opacity: 1 }}
              exit={{ opacity: 0 }}
              className="fixed inset-0 bg-black bg-opacity-90 z-50 flex items-center justify-center"
              onClick={handleClose}
            >
              <div className="relative max-w-7xl mx-auto px-4 w-full h-full flex items-center justify-center">
                <button
                  className="absolute top-4 right-4 text-white hover:text-gray-300 z-10"
                  onClick={handleClose}
                >
                  <FaTimes size={24} />
                </button>

                <button
                  className="absolute left-4 text-white hover:text-gray-300 z-10"
                  onClick={(e) => {
                    e.stopPropagation();
                    handlePrevious();
                  }}
                >
                  <FaChevronLeft size={24} />
                </button>

                <motion.div
                  key={selectedImage}
                  initial={{ opacity: 0, scale: 0.9 }}
                  animate={{ opacity: 1, scale: 1 }}
                  exit={{ opacity: 0, scale: 0.9 }}
                  className="relative w-full h-full flex items-center justify-center"
                >
                  <img
                    src={imageUrls[selectedImage]}
                    alt={`Image ${selectedImage + 1}`}
                    className="max-h-[90vh] max-w-full w-auto h-auto object-contain"
                    onClick={(e) => e.stopPropagation()}
                    onError={(e) => {
                      e.currentTarget.src = "/placeholder.jpg";
                      e.currentTarget.onerror = null;
                    }}
                  />
                </motion.div>

                <button
                  className="absolute right-4 text-white hover:text-gray-300 z-10"
                  onClick={(e) => {
                    e.stopPropagation();
                    handleNext();
                  }}
                >
                  <FaChevronRight size={24} />
                </button>
              </div>
            </motion.div>
          )}
        </AnimatePresence>
      </div>
    </>
  );
};

export default ImageGallery;<|MERGE_RESOLUTION|>--- conflicted
+++ resolved
@@ -44,11 +44,13 @@
   const handlePrevious = () => {
     setSelectedImage((current) =>
       current === null || current === 0 ? imageUrls.length - 1 : current - 1
+      current === null || current === 0 ? imageUrls.length - 1 : current - 1
     );
   };
 
   const handleNext = () => {
     setSelectedImage((current) =>
+      current === null || current === imageUrls.length - 1 ? 0 : current + 1
       current === null || current === imageUrls.length - 1 ? 0 : current + 1
     );
   };
@@ -61,7 +63,6 @@
   const firstImage = imageUrls[0];
 
   return (
-<<<<<<< HEAD
     <div className="w-full flex flex-col items-center">
       {/* Main Image */}
       <div
@@ -100,66 +101,25 @@
               />
             </button>
           ))}
-=======
-    <>
-      {firstImage && <PreloadImages imageUrls={[firstImage]} />}
-      <div className="w-full flex flex-col items-center">
-        {/* Main Image */}
-        <div className="w-full rounded-2xl overflow-hidden shadow-md bg-gray-100 dark:bg-gray-900 flex items-center justify-center" style={{ minHeight: 350, maxHeight: 450 }}>
-          {imageUrls.length > 0 && (
-            <ResponsiveImage
-              src={imageUrls[selectedImage ?? 0]}
-              alt={`Gallery image ${selectedImage ?? 0}`}
-              className="object-contain max-h-[400px] w-auto h-auto"
-              sizes="(max-width: 640px) 100vw, (max-width: 1024px) 50vw, 33vw"
-              priority={true}
-            />
-          )}
->>>>>>> aff4c10e
         </div>
-
-        {/* Thumbnails Carousel */}
-        {imageUrls.length > 1 && (
-          <div className="mt-4 flex gap-2 overflow-x-auto w-full justify-center scrollbar-thin scrollbar-thumb-gray-300 scrollbar-track-transparent">
-            {imageUrls.map((url, idx) => (
+      )}
+      {/* Fullscreen Modal */}
+      <AnimatePresence>
+        {selectedImage !== null && (
+          <motion.div
+            initial={{ opacity: 0 }}
+            animate={{ opacity: 1 }}
+            exit={{ opacity: 0 }}
+            className="fixed inset-0 bg-black bg-opacity-90 z-50 flex items-center justify-center"
+            onClick={handleClose}
+          >
+            <div className="relative max-w-7xl mx-auto px-4 w-full h-full flex items-center justify-center">
               <button
-                key={idx}
-                className={`border-2 ${selectedImage === idx ? 'border-blue-500' : 'border-transparent'} rounded-lg focus:outline-none transition-shadow duration-200 bg-white dark:bg-gray-800 flex-shrink-0`}
-                style={{ width: 72, height: 72 }}
-                onClick={() => setSelectedImage(idx)}
-                tabIndex={0}
+                className="absolute top-4 right-4 text-white hover:text-gray-300 z-10"
+                onClick={handleClose}
               >
-                <img
-                  src={url}
-                  alt={`Thumbnail ${idx + 1}`}
-                  className="object-cover w-full h-full rounded-lg"
-                  onError={(e) => {
-                    e.currentTarget.src = "/placeholder.jpg";
-                    e.currentTarget.onerror = null;
-                  }}
-                />
+                <FaTimes size={24} />
               </button>
-            ))}
-          </div>
-        )}
-
-        {/* Fullscreen Modal */}
-        <AnimatePresence>
-          {selectedImage !== null && (
-            <motion.div
-              initial={{ opacity: 0 }}
-              animate={{ opacity: 1 }}
-              exit={{ opacity: 0 }}
-              className="fixed inset-0 bg-black bg-opacity-90 z-50 flex items-center justify-center"
-              onClick={handleClose}
-            >
-              <div className="relative max-w-7xl mx-auto px-4 w-full h-full flex items-center justify-center">
-                <button
-                  className="absolute top-4 right-4 text-white hover:text-gray-300 z-10"
-                  onClick={handleClose}
-                >
-                  <FaTimes size={24} />
-                </button>
 
                 <button
                   className="absolute left-4 text-white hover:text-gray-300 z-10"
