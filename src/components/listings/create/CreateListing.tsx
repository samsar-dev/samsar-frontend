--- conflicted
+++ resolved
@@ -188,38 +188,17 @@
     sessionStorage.getItem("createListingFormData");
 
   // Block navigation for React Router's useNavigate with a professional message
-<<<<<<< HEAD
   const handleNavigation = useBlockNavigation(
     hasUnsavedChanges,
     "You have unsaved changes in your listing. If you leave this page, all your data will be lost. Would you like to continue?"
   );
-=======
-  // Custom navigation handler that only shows warning when actually leaving the page
-  const handleNavigation = (navigateFn: () => void) => {
-    if (hasUnsavedChanges) {
-      const confirmed = window.confirm(
-        "You have unsaved changes in your listing. If you leave this page, all your data will be lost. Would you like to continue?"
-      );
-      if (confirmed) {
-        navigateFn();
-      }
-    } else {
-      navigateFn();
-    }
-  };
->>>>>>> eb035f0e
-
-  // Handle back button without showing warning
+
+  // Use the custom navigation function instead of direct navigate
   const handleBack = () => {
     setStep((prev) => prev - 1);
   };
-<<<<<<< HEAD
 
   // Add event listener for beforeunload to show confirmation dialog when refreshing
-=======
-  
-  // Add event listener for beforeunload to show confirmation dialog when refreshing or closing the tab
->>>>>>> eb035f0e
   useEffect(() => {
     const handleBeforeUnload = (e: BeforeUnloadEvent) => {
       if (hasUnsavedChanges) {
@@ -448,7 +427,6 @@
                     id: prev.details?.realEstate?.id || '',
                     listingId: prev.details?.realEstate?.listingId || '',
                     propertyType: PropertyType.HOUSE,
-<<<<<<< HEAD
                     size: data.details?.realEstate?.size || "0",
                     yearBuilt: parseInt(
                       data.details?.realEstate?.yearBuilt.toString() ||
@@ -458,13 +436,6 @@
                     bathrooms: data.details?.realEstate?.bathrooms || "0",
                     condition:
                       data.details?.realEstate?.condition || Condition.LIKE_NEW,
-=======
-                    size: data.details?.realEstate?.size || prev.details?.realEstate?.size || 0,
-                    yearBuilt: Number(data.details?.realEstate?.yearBuilt || new Date().getFullYear()),
-                    bedrooms: Number(data.details?.realEstate?.bedrooms || 0),
-                    bathrooms: Number(data.details?.realEstate?.bathrooms || 0),
-                    condition: data.details?.realEstate?.condition || prev.details?.realEstate?.condition || Condition.LIKE_NEW,
->>>>>>> eb035f0e
                     constructionType:
                       data.details?.realEstate?.constructionType || "",
                     features: data.details?.realEstate?.features || [],
